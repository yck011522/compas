--- conflicted
+++ resolved
@@ -88,13 +88,10 @@
 * Changed directory where ghuser components are installed.
 * Added ghuser components directory to those removed by the `clean` task.
 * Clean up the ghuser directory before building ghuser components.
-<<<<<<< HEAD
 * Exposed function `draw_breps` in `compas_rhino.utilities`; example added.
 * Added `join` flag to function `draw_breps` in `compas_rhino.utilities`
-=======
 * Fixed bug in `compas.geometry.distance.closest_point_on_segment_xy`.
 * Fixed bug in Rhino implementations of `trimesh` curvature functions.
->>>>>>> 6efe2767
 
 ### Removed
 
