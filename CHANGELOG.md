# Changelog

All notable changes to this project will be documented in this file.

The format is based on [Keep a Changelog](https://keepachangelog.com/en/1.0.0/),
and this project adheres to [Semantic Versioning](https://semver.org/spec/v2.0.0.html).


## Unreleased

### Added

<<<<<<< HEAD
* Added crease handling to catmull-clark subdivision scheme.
=======
* Added Python 3.9 support
>>>>>>> 2444a625

### Changed

### Removed


## [1.3.0] 2021-03-26

### Added

* Added a `invert` and `inverted` method `compas.geometry.Vector`.
* Added unetary `__neg__` operator for `compas.geometry.Vector`.
* Added `compas.robots.Configuration`, moved from `compas_fab`.

### Changed

* Fixed rhino packages installation to remove duplicates

### Removed


## [1.2.1] 2021-03-19

### Added

### Changed

### Removed

* Fixed API removals from 1.0.0 -> 1.2.0


## [1.2.0] 2021-03-18

### Added

* Added `divide_polyline`, `divide_polyline_by_length`, `Polyline.split_at_corners` and `Polyline.tangent_at_point_on_polyline`.
* Added the magic method `__str__` to `compas.geoemetry.Transformation`.
* Added `redraw` flag to the `compas_rhino` methods `delete_object`, `delete_objects` and `purge_objects`.
* Added the `__eq__` method for `compas.geometry.Circle` and `compas.geometry.Line`.
* Added support for Pylance through static API definitions.
* Added `halfedge_strip` method to `compas.datastructures.HalfEdge`.

### Changed

* Fixed bug where mimic joints were considered configurable.
* Fixed bug where `!=` gave incorrect results in Rhino for some compas objects.
* Fixed bug where `compas_rhino.BaseArtist.redraw` did not trigger a redraw.
* Fixed minor bugs in `compas.geometry.Polyline` and `compas.geometry.Polygon`.
* Fixed very minor bugs in `compas.geometry.Frame` and `compas.geometry.Quaternion`.
* Fixed bug in `compas_rhino.objects.MeshObject.modify`.
* Fixed bug in `compas_rhino.objects.MeshObject.modify_vertices`.
* Fixed bug in `compas_rhino.objects.MeshObject.modify_edges`.
* Fixed bug in `compas_rhino.objects.MeshObject.modify_faces`.
* Fixed bug in `compas_rhino.objects.VolMeshObject.modify`.
* Fixed bug in `compas_rhino.objects.VolMeshObject.modify_vertices`.
* Fixed bug in `compas_rhino.objects.VolMeshObject.modify_edges`.
* Fixed bug in `compas_rhino.objects.VolMeshObject.modify_faces`.
* Fixed bug in `compas_rhino.objects.NetworkObject.modify`.
* Fixed bug in `compas_rhino.objects.NetworkObject.modify_vertices`.
* Fixed bug in `compas_rhino.objects.NetworkObject.modify_edges`.
* Changed `compas_rhino.objects.inspect` to `compas_rhino.objects.inspectors`.
* Changed `compas_rhino.objects.select` to `compas_rhino.objects._select`.
* Changed `compas_rhino.objects.modify` to `compas_rhino.objects._modify`.

### Removed


## [1.1.0] 2021-02-12

### Added

* Added `RobotModel.remove_link`, `RobotModel.remove_joint`, `RobotModel.to_urdf_string`, and `RobotModel.ensure_geometry`.
* Added Blender Python-example to the documentation section: Tutorials -> Robots
* Added `compas_blender.unload_modules`.
* Added `after_rhino_install` and `after_rhino_uninstall` pluggable interfaces to extend the install/uninstall with arbitrary steps.

### Changed

* Fixed bug in parameter list of function `mesh_bounding_box` bound as method `Mesh.bounding_box`.
* Fixed bug in `RobotModel/RobotModelArtist.update` which raised an error when the geometry had not been loaded.
* Changed exception type when subdivide scheme argument is incorrect on `mesh_subdivide`.
* The `compas_rhino.artist.RobotModelArtist` functions `draw_visual` and `draw_collision` now return list of newly created Rhino object guids.
* Added ability of `RobotModel.add_link` to accept primitives in addition to meshes.
* Fixed bug regarding the computation of `Joint.current_origin`.
* Fixed bug regarding a repeated call to `RobotModel.add_joint`.
* Fixed bug in `compas_blender.RobotModelArtist.update`.
* Fixed bug in `compas.datastructures.mesh_slice_plane`.
* Fixed bug where initialising a `compas_blender.artists.Robotmodelartist` would create a new collection for each mesh and then also not put the mesh iton the created collection. 
* Changed the initialisation of `compas_blender.artists.Robotmodelartist` to include a `collection`-parameter instead of a `layer`-parameter to be more consistent with Blender's nomenclature. 
* Used a utility function from `compas_blender.utilities` to create the collection if none exists instead of using a new call to a bpy-method. 

### Removed


## [1.0.0] 2021-01-18

### Added

* Added `compas.datastructures.mesh.trimesh_samplepoints_numpy`.

### Changed

* Fix Rhino7 Mac installation path
* Separate `compas.robots.Joint.origin` into the static parent-relative `origin` and the dynamic world-relative `current_origin`.
* Separate `compas.robots.Joint.axis` into the static parent-relative `axis` and the dynamic world-relative `current_axis`.
* Fixed support to convert back and forth between `compas.datastructures.Graph` and NetworkX `DiGraph`.

### Removed


## [0.19.3] 2020-12-17

### Added

### Changed

### Removed


## [0.19.2] 2020-12-17

### Added

### Changed

* Changed `compas._os.prepare_environment` to prepend environment paths (fixes problem with RPC on windows).

### Removed


## [0.19.1] 2020-12-10

### Added

### Changed

* Fix bug in `compas.datastructures.AttributesView`.

### Removed


## [0.19.0] 2020-12-09

### Added

* Added `is_osx`.

### Changed

* Fix default namespace handling in URDF documents.
* Allow custom/unknown attributes in URDF `Dynamics` element.
* Moved os functions from `compas` to `compas._os`.
* Fixed bug in `is_linux`.
* Changed `is_windows` to work for CPython and IronPython.
* Changed `compas._os` functions to use `is_windows`, `is_mono`, `is_osx`.
* Changed IronPython checks to `compas.IPY` instead of `compas.is_ironpython`.
* Fixed data serialisation in `compas.datastructures.HalfFace`.

### Removed

* Removed all implementations of `draw_collection`.


## [0.18.1] 2020-12-01

### Added

* Added URDF and XML writers.
* Added `compas.robots.RobotModel.to_urdf_file`.
* Added `compas.files.URDF.from_robot`.

### Changed

* Changed implementation of `Mesh.vertices_on_boundaries` to account for special cases.
* Changed `Mesh.edges_on_boundaries` corresponding to `Mesh.vertices_on_boundaries`.
* Changed `Mesh.faces_on_boundaries` corresponding to `Mesh.vertices_on_boundaries`.
* Changed `Mesh.vertices_on_boundary` to return vertices of longest boundary.
* Changed `Mesh.edges_on_boundary` to return edges of longest boundary.
* Changed `Mesh.faces_on_boundary` to return faces of longest boundary.
* Fixed default value for `compas.robots.Axis`.
* Changed surface to mesh conversion to include cleanup and filter functions, and use the outer loop of all brep faces.

### Removed


## [0.18.0] 2020-11-24

### Added

* Added `remap_values` to `compas_utilities`.
* Added `compas.datastructures.mesh_slice_plane`.
* Added `compas.json_dump`, `compas.json_dumps`, `compas.json_load`, `compas.json_loads`.

### Changed

* Fixed bug in `compas.datastructures.Network.delete_node`.
* Fixed bug in `compas.datastructures.Network.delete_edge`.
* Fixed bug in select functions for individual objects in `compas_rhino.utilities`.
* Fixed bug in `compas.datastructures.mesh_merge_faces`.
* changed base of `compas.geometry.Transformation` to `compas.base.Base`.

### Removed

* Removed `compas.datastructures.mesh_cut_by_plane`.

## [0.17.3] 2020-11-20

### Added

### Changed

* Fixed bug in `compas.geometry.is_coplanar`.
* Fixed bug in `compas.datastructures.mesh_merg_faces`.
* Fixed bug in `compas.robots.RobotModel.add_link`.
* Fixed bug in `compas.datastructures.Volmesh.cell_to_mesh`.

### Removed


## [0.17.2] 2020-11-04

### Added

### Changed

* Fixed bug in `__getstate__`, `__setstate__` of `compas.base.Base`.
* Fixed bug in `compas_rhino.artists.MeshArtist` and `compas_rhino.artists.NetworkArtist`.
* Changed length and force constraints of DR to optional parameters.
* Removed `ABCMeta` from the list of base classes of several objects in compas.

### Removed


## [0.17.1] 2020-10-28

### Added

* Added `compas_rhino.artists.BoxArtist.draw_collection`.
* Added option to show/hide vertices, edges, and faces in `compas_rhino.artists.CapsuleArtist.draw`.
* Added option to show/hide vertices, edges, and faces in `compas_rhino.artists.ConeArtist.draw`.
* Added option to show/hide vertices, edges, and faces in `compas_rhino.artists.CylinderArtist.draw`.
* Added option to show/hide vertices, edges, and faces in `compas_rhino.artists.PolyhedronArtist.draw`.
* Added option to show/hide vertices, edges, and faces in `compas_rhino.artists.SphereArtist.draw`.
* Added option to show/hide vertices, edges, and faces in `compas_rhino.artists.TorusArtist.draw`.
* Added option to show/hide vertices, edges, and faces in `compas_rhino.artists.PolygonArtist.draw`.
* Added option to show/hide vertices, edges, and faces in `compas_rhino.artists.PolylineArtist.draw`.
* Added option to show/hide vertices, edges, and faces in `compas_rhino.artists.VectorArtist.draw`.

### Changed

* Changed implementation of `compas_rhino.artists.BoxArtist.draw`.
* Fixed bug in `compas.geometry.Capsule`.
* Fixed bug in `compas.geometry.Cone`.
* Changed `compas_rhino.draw_mesh` to support Ngons if available.
* Fixed bug in polyhedron data.

### Removed

* Removed `compas_rhino.artists.PointArtist.draw_collection`.
* Removed `compas_rhino.artists.CircleArtist.draw_collection`.
* Removed `compas_rhino.artists.LineArtist.draw_collection`.

## [0.16.9] 2020-10-21

### Added

* Added binary STL writer.
* Added constructor `from_euler_angles` to `compas.geometry.Transformation`.
* Added method for adding objects from a list to `compas_plotters.GeometryPlotter`.
* Added `compas_rhino.artists.BoxArtist`.
* Added `compas_rhino.artists.CapsuleArtist`.
* Added `compas.geometry.Polyhedron.from_halfspaces` and `compas.geometry.Polyhedron.from_planes`.
* Added `compas.geometry.is_point_behind_plane` and `compas.geometry.is_point_in_polyhedron`.
* Added `centroid` and `bounding_box` properties to `compas.geometry.Pointcloud`.
* Added `edges` property to `compas.geometry.Box`.
* Added `edges` property to `compas.geometry.Polyhedron`.
* Added `compas.datastructures.network_smooth_centroid`.

### Changed

* Fixed bug in handling of keys in edge attribute functions of `compas.datastructures.Halfedge`.
* Fixed bug in `compas.geometry.Polygon.lines`.
* Fixed bug in `compas.geometry.Polyline.lines`.
* Changed `compas.geometry.Shape.to_vertices_and_faces` to `abstractmethod`.
* Fixed bug in magic methods of `compas.geometry.Box`.
* Fixed bug in `compas.geometry.Box.contains`.
* Fixed bug in `delete_vertex` and `delete_face` in `compas.datastructures.Halfedge`.
* Fixed bug in `delete_node` of `compas.datastructures.Graph`.
* Fixed bug in `summary` method of `compas.datastructures.Graph` and `compas.datastructures.Halfedge`.

### Removed


## [0.16.8] 2020-10-14

### Added

* Added `RobotModelArtist` to `compas_rhino`, `compas_ghpython` and `compas_blender`.
* Added `ToolModel`.
* Added `compas.geometry.Pointcloud`.
* Added `compas.utilities.grouper`.
* Added `PolygonArtist`, `PolylineArtist` to `GeometryPlotter`.

### Changed

* `Mesh` takes name of `Shape` in `Mesh.from_shape`.
* Fixed `zoom_extents` of `GeometryPlotter`.

### Removed

* Removed `SegmentArtist` from `compas_plotters`.

## [0.16.7] 2020-10-06

### Added

* Added functionality to the RPC service to automatically reload modules if a change is detected.

### Changed

### Removed


## [0.16.6] 2020-09-30

### Added

* Added `compas_plotters.geometryplotter.GeometryPlotter` for COMPAS geometry objects.

### Changed

* Changed `compas.base.Base.dtype` to property.
* Changed JSON schema to draft 7.
* Changed version processing to `distutils.version.LooseVersion`.

### Removed


## [0.16.5] 2020-09-26

### Added

* Added tests for halfedge data schemas.

### Changed

* Fixed RGB color processing in `compas.utilities.color_to_colordict`.
* Fixed Blender object and dat amanagement to avoid `malloc` problems.
* Updated Blender data structure artists.
* Changed Blender unused data clearing to also clear collections.
* Fixed JSON data validation of base COMPAS object.

### Removed


## [0.16.4] 2020-09-24

### Added

### Changed

* Fixed bug in `compas.geometry.Box.vertices`.

### Removed


## [0.16.3] 2020-09-23

### Added

* Added abstract `DATASCHEMA` to `compas.base.Base`.
* Added abstract `JSONSCHEMA` to `compas.base.Base`.
* Added `validate_data` to `compas.base.Base`.
* Added `validate_json` to `compas.base.Base`.
* Added implementation of `DATASCHEMA` to `compas.datastructures.Halfedge`.
* Added implementation of `JSONSCHEMA` to `compas.datastructures.Halfedge`.
* Added `NodeAttributeView`.
* Added implementation of `DATASCHEMA` to `compas.datastructures.Graph`.
* Added implementation of `JSONSCHEMA` to `compas.datastructures.Graph`.
* Added `compas.rpc.Proxy.restart_server`.
* Added `compas_rhino.objects.NetworkObject`.
* Added constructors `from_matrix` and `from_rotation` to `compas.geometry.Quaternion`.
* Added `draw_collection` methods to Grasshopper artists.

### Changed

* Updated naming conventions in `compas.datastructures.HalfFace` and `compas.datastructures.VolMesh`
* Moved `compas.datastructures.Datastructure` to `compas.datastructures.datastructure`.
* Changed base class of `compas.datastructures.Datastructure` to `compas.base.Base`.
* Changed `from_json` to `to_json` of meshes to use encoders and decoders.
* Moved `MutableMapping` to `compas.datastructures._mutablemapping`.
* Moved attribute views to `compas.datastructure.attributes`.

### Removed

* Removed `from_json`, `to_json`, `to_data`, `copy`, `transformed` from primitives, defaulting to the base implementation in `compas.geometry.Primitive`.
* Removed `from_json`, `to_json`, `to_data`, `copy`, `__str__`, from datastructures, defaulting to the base implementation in `compas.datastructure.Datastructure`.

## [0.16.2] 2020-08-06

### Added

* Added plugin system based on decorators: `compas.plugins.pluggable` & `compas.plugins.plugin`.
* Added `compas_rhino` implementation of the boolean operation pluggable interfaces (union/difference/intersection).
* Added `compas.datastructures.Mesh.transform_numpy`.
* Added `PluginNotInstalledError`.
* Added `compas.geometry.booleans`.
* Added tolerance parameter to angle functions.
* Added support for Rhino 7 in install/uninstall routines.
* Added install/uninstall for Rhino plugins (with support for Rhino 7).
* Added base class for all COMPAS objects `compas.base.Base`.
* Added base class for all Rhino objects representing COMPAS objects `compas_rhino.objects.Object`.
* Added mesh object representing COMPAS meshes in Rhino `compas_rhino.objects.MeshObject`.
* Added the methods `to_data` and `from_data` to `compas.robots.RobotModel`.

### Changed

* Restructure and reorganize volmesh datastructure
* Fixed scaling bug in `compas.geometry.Sphere`
* Fixed bug in `compas.datastructures.Mesh.add_vertex`.
* Fixed performance issue affecting IronPython when iterating over vertices and their attributes.
* Changed return value of drawing functions of `compas_rhino.artists.MeshArtist` to list of GUID.
* Changed return value of drawing functions of `compas_rhino.artists.NetworkArtist` to list of GUID.
* Moved "inspectors" to `compas_rhino.objects`.
* Moved "modifiers" to `compas_rhino.objects`.
* Connection attempts can now be set for `compas.Proxy.start_server` using the
  attribute `Proxy.max_conn_attempts`.
* `Scale.from_factors` can now be created from anchor frame.
* Changed vertex reading of PLY files to include all property information.

### Removed

* Removed CGAL based boolean implementations.
* Removed artist mixins from `compas_rhino`.
* Removed `clear_` functions from `compas_rhino.artists.MeshArtist`.
* Removed `clear_` functions from `compas_rhino.artists.NetworkArtist`.
* Removed `to_data`, `from_data` from `compas_rhino.artists`.
* Removed `compas_rhino.artists.BoxArtist` stub.
* Removed references to "edge" dict from `compas.datastructures.VolMesh`.

## [0.16.1] 2020-06-08

### Added

### Changed

* Fixed scaling bug in `compas.geometry.Sphere`

### Removed

## [0.16.0] 2020-06-05

### Added

* Added `compas_rhino.geometry.RhinoVector`.
* Added basic mesh cutting (`compas.datastructures.Mesh.cut()`).
* Added `compas.datastructures.Mesh.join(other)`.
* Added `compas.geometry.argmin` and `compas.geometry.argmax`.
* Added STL witer.
* Added `compas.datastructures.Mesh.to_stl`.
* Added `unweld` option to obj writing.

### Changed

* Fixed bug in `FaceAttributeView.__get_item__`: access to default was tried before attrs.
* Fixed bug in `EdgeAttributeView.__get_item__`: access to default was tried before attrs.
* Changed `VertexAttributeView.__get_item__` to follow access logic of `FaceAttributeView`.
* Fixed bug in `draw_edges` in `compas_rhino`'s `EdgeArtist`.
* Fixed bug in `draw_edges` in `compas_ghpython`'s `EdgeArtist`.
* Fixed bug in ``compas_rhino.geometry.RhinoSurface.brep_to_compas``.
* Fixed bug in ``compas.geometry.Box.from_bounding_box``
* Fixed bug in ``compas.geometry.Box.from_width_height_depth``
* Fixed inconsistencies in ``compas.geometry._transformations``.
* Renamed ``compas.geometry.Frame.to_local_coords`` to ``compas.geometry.Frame.to_local_coordinates``
* Renamed ``compas.geometry.Frame.to_world_coords`` to ``compas.geometry.Frame.to_world_coordinates``
* Renamed ``compas.geometry.Transformation.change_basis`` to ``compas.geometry.Transformation.from_change_of_basis``
* Renamed ``compas.geometry.matrix_change_basis`` to ``compas.geometry.matrix_from_change_of_basis``
* Renamed ``compas.geometry.Projection.orthogonal`` to ``compas.geometry.Projection.from_plane`` and changed input params
* Renamed ``compas.geometry.Projection.parallel`` to ``compas.geometry.Projection.from_plane_and_direction`` and changed input params
* Renamed ``compas.geometry.Projection.perspective`` to ``compas.geometry.Projection.from_plane_and_point`` and changed input params
* Changed constructor of all ``compas.geometry.Transformation`` and derivatives. Preferred way of creating any ``compas.geometry.Transformation`` is with the classmethods ``from_*``
* Changed params (point, normal) into plane for ``compas.geometry.matrix_from_parallel_projection``, ``compas.geometry.matrix_from_orthogonal_projection`` and ``compas.geometry.matrix_from_perspective_projection``

### Removed

## [0.15.6] 2020-04-27

### Added

* Extended glTF support.
* Added classmethod `from_geometry` to `RhinoMesh`
* Added `intersection_sphere_line`
* Added `intersection_plane_circle`
* Added `tangent_points_to_circle_xy`
* Added basic OBJ file writing.
* Added `Mesh.to_obj`.

### Changed

* Fixed bug in `Box.from_bounding_box`.
* Updated Blender installation docs for latest release.
* Fixed `robot.forward_kinematics()` when requested for base link.
* Fixed bug in `to_compas` conversion of Rhino meshes.
* Fixed bug where `compas.geometry.Primitive` derived classes cannot be serialized by jsonpickle.

### Removed

## [0.15.5] 2020-03-29

### Added

* Added classmethod `from_geometry` to `RhinoMesh`.
* Added conversion to polygons to `BaseMesh`.
* Re-added length, divide, space methods of `RhinoCurve`.
* Added basic OFF file writing.
* Added basic PLY file writing.
* Added `Mesh.to_ply`.
* Added `Mesh.to_off`.

### Changed

* Fixed object naming in artists of `compas_ghpython`.
* Resizing of Rhino property form.
* Fixed orientation of `RhinoSurface` discretisation.
* Check for existence of object in Rhino purge functions.
* Fixed bug in mesh boundary functions.

### Removed


## [0.15.4] 2020-03-05

### Added

* Added algorithm for pulling points onto mesh.
* Added base ellipse class to geometry primitives.
* Added circle artist to plotters.
* Added mesh artist to plotters.
* Added ellipse artist to plotters.
* Added support for robot mimicking joints.

### Changed

* Fixed bugs in `compas_rhino.artists.NetworkArtist`.
* Add conda executable path to `compas_bootstrapper.py`.

### Removed


## [0.15.3] 2020-02-26

### Added

* Added optional class parameter to `RhinoMesh.to_compas`.
* Added max int key to serialisation of graph.

### Changed

* Changed name of base mesh implementation to `BaseMesh`.
* Changed name of base network implementation to `BaseNetwork`.
* Fixed bug in face finding function.

### Removed

* Removed optional requirements from setup file.
* Removed parameters from default polyhedron constructor.

## [0.15.2] 2020-02-20

### Added

### Changed

### Removed

## [0.15.1] 2020-02-16

### Added

* Added glTF support.
* Added graph and halfedge data structures.
* Added Rhino line geometry.
* Added Rhino plane geometry.

### Changed

* Fixed `compas_hpc` import problem.
* Split up topology part from geometry part for network and mesh.
* Split up network and mesh naming conventions.
* Reworked network face cycle finding.
* Updated mesh from lines.
* Updated network plotter in correspondence with network.
* Integrated mixin functionality and removed mixins.
* Meshes are now initially hidden in `compas_blender.artists.RobotModelArtist`.
* `compas_blender.artists.RobotModelArtist.draw_visual` and `compas_blender.artists.RobotModelArtist.draw_collision` now show those meshes.
* Renamed the method `draw_geometry` of `compas.robots.base_artist.RobotModelBaseArtist` to `create_geometry`.

### Removed

* Removed parallelization from network algorithms.
* Removed numba based dr implementations.

## [0.15.0] 2020-01-24

### Added

* Added `to_compas` to `compas_rhino.geometry.RhinoPoint`.
* Added `to_compas` to `compas_rhino.geometry.RhinoLine`.
* Added `to_compas` to `compas_rhino.geometry.RhinoCurve`.
* Added `to_compas` to `compas_rhino.geometry.RhinoMesh`.
* Added `brep_to_compas` to `compas_rhino.geometry.RhinoSurface`.
* Added `uv_to_compas` to `compas_rhino.geometry.RhinoSurface`.
* Added `heightfield_to_compas` to `compas_rhino.geometry.RhinoSurface`.
* Added `compas.datastructures.mesh_pull_points_numpy`.

### Changed

* Moved `compas_rhino.conduits` into `compas_rhino.artists`.
* Fixed bug in `compas.datastructures.Mesh.edges_where`.
* Fixed bug in `compas.datastructures.Mesh.faces_where`.
* Fixed bug in `compas.datastructures.Mesh.edge_attributes`.
* Fixed bug in `compas.datastructures.Mesh.face_attributes`.
* Fixed bug in `compas.datastructures.Mesh.edges`.
* Fixed bug in `compas.datastructures.Mesh.faces`.
* Fixed bug in `compas.datastructures.Mesh.offset`.

### Removed

* Removed deprecated `compas.geometry.xforms`.
* Removed deprecated `compas_rhino.helpers`.
* Removed `compas_rhino.constructors`.

## [0.14.0] 2020-01-21

### Added

* Added `compas.datastructures.mesh.Mesh.any_vertex`.
* Added `compas.datastructures.mesh.Mesh.any_face`.
* Added `compas.datastructures.mesh.Mesh.any_edge`.
* Added `compas.datastructures.mesh.Mesh.vertex_attribute`.
* Added `compas.datastructures.mesh.Mesh.vertex_attributes`.
* Added `compas.datastructures.mesh.Mesh.vertices_attribute`.
* Added `compas.datastructures.mesh.Mesh.vertices_attributes`.
* Added `compas.datastructures.mesh.Mesh.edge_attribute`.
* Added `compas.datastructures.mesh.Mesh.edge_attributes`.
* Added `compas.datastructures.mesh.Mesh.edges_attribute`.
* Added `compas.datastructures.mesh.Mesh.edges_attributes`.
* Added `compas.datastructures.mesh.Mesh.face_attribute`.
* Added `compas.datastructures.mesh.Mesh.face_attributes`.
* Added `compas.datastructures.mesh.Mesh.faces_attribute`.
* Added `compas.datastructures.mesh.Mesh.faces_attributes`.
* Added mutable attribute view for mesh vertex/face/edge attributes.

### Changed

* Default Mesh vertex, face, edge attributes are no longer copied and stored explicitly per vertex, face, edge, repesctively.
* Updating default attributes now only changes the corresponding default attribute dict.
* Updated `mesh_quads_to_triangles` to copy only customised face attributes onto newly created faces.
* Fixed bug in `compas.geometry.is_point_in_circle`.
* Fixed bug in `compas.geometry.is_polygon_convex`.
* Fixed bug in `compas.geometry.Polygon.is_convex`.
* Renamed `compas.datastructures.Mesh.has_vertex` to `compas.datastructures.Mesh.is_vertex`.
* Renamed `compas.datastructures.Mesh.has_face` to `compas.datastructures.Mesh.is_face`.
* Split `compas.datastructures.Mesh.has_edge` into `compas.datastructures.Mesh.is_edge` and `compas.datastructures.Mesh.is_halfedge`.

### Removed

* Removed `compas.datastructures.mesh.Mesh.get_any_vertex`.
* Removed `compas.datastructures.mesh.Mesh.get_any_face`.
* Removed `compas.datastructures.mesh.Mesh.get_any_edge`.
* Removed `compas.datastructures.mesh.Mesh.get_vertex_attribute`.
* Removed `compas.datastructures.mesh.Mesh.get_vertex_attributes`.
* Removed `compas.datastructures.mesh.Mesh.get_vertices_attribute`.
* Removed `compas.datastructures.mesh.Mesh.get_vertices_attributes`.
* Removed `compas.datastructures.mesh.Mesh.get_edge_attribute`.
* Removed `compas.datastructures.mesh.Mesh.get_edge_attributes`.
* Removed `compas.datastructures.mesh.Mesh.get_edges_attribute`.
* Removed `compas.datastructures.mesh.Mesh.get_edges_attributes`.
* Removed `compas.datastructures.mesh.Mesh.get_face_attribute`.
* Removed `compas.datastructures.mesh.Mesh.get_face_attributes`.
* Removed `compas.datastructures.mesh.Mesh.get_faces_attribute`.
* Removed `compas.datastructures.mesh.Mesh.get_faces_attributes`.
* Removed `compas.datastructures.mesh.Mesh.set_vertex_attribute`.
* Removed `compas.datastructures.mesh.Mesh.set_vertex_attributes`.
* Removed `compas.datastructures.mesh.Mesh.set_vertices_attribute`.
* Removed `compas.datastructures.mesh.Mesh.set_vertices_attributes`.
* Removed `compas.datastructures.mesh.Mesh.set_edge_attribute`.
* Removed `compas.datastructures.mesh.Mesh.set_edge_attributes`.
* Removed `compas.datastructures.mesh.Mesh.set_edges_attribute`.
* Removed `compas.datastructures.mesh.Mesh.set_edges_attributes`.
* Removed `compas.datastructures.mesh.Mesh.set_face_attribute`.
* Removed `compas.datastructures.mesh.Mesh.set_face_attributes`.
* Removed `compas.datastructures.mesh.Mesh.set_faces_attribute`.
* Removed `compas.datastructures.mesh.Mesh.set_faces_attributes`.
* Removed `print` statement from curvature module.

## [0.13.3] 2020-01-10

### Added

* `compas_rhino.artists.ShapeArtist` as base artist for all shape artists.
* Added `layer`, `name`, `color` attributes to `compas_rhino.artists.PrimitiveArtist`.
* Added `layer`, `name` attributes to `compas_rhino.artists.ShapeArtist`.
* Added `layer`, `name` attributes to `compas_rhino.artists.MeshArtist`.
* Added `clear_layer` method to `compas_rhino.artists.PrimitiveArtist`.
* Added `clear_layer` method to `compas_rhino.artists.ShapeArtist`.
* Added `clear_layer` method to `compas_rhino.artists.MeshArtist`.

### Changed

* Renamed `compas.utilities.maps.geometric_key2` to `geometric_key_xy`.
* Fixed bug in mirror functions.
* Fixed mirroring tests.
* Moved `BaseMesh`, `matrices`, `operations` to `compas.datastructures.mesh.core`.
* Added `transform` and `transformed` (and others) to `Mesh`.

### Removed

* `compas_rhino.artists.BoxArtist`
* Removed `layer` attribute from `compas_rhino.artists.Artist`.
* Removed `clear_layer` method from `compas_rhino.artists.Artist`.

## [0.13.2] 2020-01-06

### Added

* File reading functions for ascii files in `compas.files` has moved from the individual reader classes to a new parent class, `BaseReader`.

### Changed

* Rebased `compas_rhino.artists.MeshArtist` on new-style artist `compas_rhino.artists.Artist`.
* Renamed `compas_rhino.artists.MeshArtist.defaults` to `compas_rhino.artists.MeshArtist.settings`.
* Changed usage of (nonexisting) `compas_rhino.get_object` to `compas_rhino.get_objects`.
* Integrated vertex, face, edge mixins into `compas_rhino.artists.MeshArtist`.
* Integrated vertex, edge mixins into `compas_rhino.artists.NetworkArtist`.
* Rebased `compas_rhino.artists.VolMeshArtist` on `compas_rhino.artists.MeshArtist`.

### Removed

## [0.13.0] 2019-12-16

### Added

* Added DOI to bibtex entry.
* Added conversion for old mesh JSON data.

### Changed

* Indirectly changed mesh serialisation to JSON (by changing key conversion and moving conversion into JSON methods).
* Moved conversion of int keys of mesh data to strings for json serialisation to from/to json.
* Moved from/to methods for mesh into mesh definition.
* Subdivision algorithms use fast mesh copy.

### Removed

* Support for non-integer vertex and face identifiers in mesh.

## [0.12.4] 2019-12-11

### Added

### Changed

### Removed

## [0.12.3] 2019-12-11

### Added

* Added `mesh_subdivide_frames` to `compas.datastructures.subdivision`

### Changed

### Removed

## [0.12.2] 2019-12-11

### Added

* Added `intersection_segment_polyline` to `compas.geometry.intersections`
* Added `intersection_segment_polyline_xy` to `compas.geometry.intersections`
* Added `from_sides_and_radius` to `compas.geometry.Polygon`

### Changed

* Reworked docstrings of methods in `compas.geometry.queries`
* Set default `tol` to `1e-6` in `compas.geometry.queries`

### Removed

## [[0.12.1] 2019-12-10] 2019-12-10

### Added

* Added inherited methods to class docs.
* Added data structure mixins to the docs.
* Added `data` and `from_data` to `compas.geometry.Polyhedron`
* Added explicit support for collections to `compas_blender`

### Changed

* Bottom face of cylinder shape should be flipped.
* Face reading mechanism of OFF reader.
* `compas.geometry.Box` is now centred at origin by default.

### Removed

* Removed `compas.remote` because it does not provide an advatage over `compas.rpc`.

## [[0.11.4] 2019-11-26] 2019-11-26

### Added

* Added `compas_rhino.etoforms.ImageForm`.
* Added `doc8` as dev requirement.

### Changed

* Changed `compas_rhino.install_plugin` to use only the plugin name, w/o the GUID.
* Changed `iterable_like` to prevent exhausting generators passed as targets.

### Removed

* Removed `compas_rhino.ui.Controller`.
* Removed `compas_rhino.ui.Button`.

## [[0.11.2] 2019-11-19] 2019-11-19

### Added

* Added factory methods for `compas_rhino.artists._Artist`

### Changed

* Set `compas_rhino.artists.FrameArtist` layer clear to false by default.
* Wrapped internals of RPC dispatch method in try-except to catch any import problems and report back on the client side.
* Stopping of HTTP server (`compas.remote`) is now handled properly through separate thread.
* Fixed mutable init parameters of `RobotModel`
* Fixed bug in `mesh_quads_to_triangles` that caused face data to be deleted even when not necessary.
* Switched to `compas.geometry.KDTree` as fallback for `scipy.spatial.cKDTree` instead of Rhino `RTree` because it currently fails.

### Removed

## [0.11.0] 2019-11-09

### Added

* Added `iterable_like` to `compas.utilities.itertools_`
* Added `compas.geometry.icp_numpy` for pointcloud alignment using ICP.
* Added RPC command-line utility: `$ compas_rpc {start|stop} [--port PORT]`
* Added `__version__` to `compas_plotters`.
* Added `compas_plotters` to `.bumpversion.cfg`.
* Added `Colormap` to `compas.utilities`.
* Added `is_line_line_colinear()` to `compas.geometry`
* Added link to Github wiki for devguide.
* Added pointcloud alignment example to docs.
* Show git hash on `compas.__version__` if installed from git.
* Added `autopep8` to dev requirements.
* Added methods `add_joint` and `add_link` to `RobotModel`
* Added support for geometric primitives to JSON data encoder and decoder.
* Added support for `data` to all geometric primitives.

### Changed

* Docs are only deployed to github pages for tagged commits.
* Fixing printing issue with `compas.geometry.Quarternion` in ironPython.
* Fixed a missing import in `compas.geometry.Polygon`.
* Removed unused imports in `compas.geometry.Polyline`.
* Adjusted `compas.geometry.Quarternion.conjugate()` to in-place change, added `compas.geometry.Quarternion.conjugated()` instead which returns a new quarternion object.
* Fixed `rotation` property of `Transformation`.
* Simplified plugin installation (use plugin name only, without GUID).
* Bind RPC server to `0.0.0.0` instead of `localhost`.
* Fixed different argument naming between Rhino5 and Rhino6 of `rs.LayerVisible()` in `compas_rhino.utilities.objects`.

### Removed

## [0.10.0] 2019-10-28

### Added

* Added method for computing the determinant of the matrix of a transformation `compas.geometry.Transformation.determinant`.
* Added method for transposing (the matrix of) a transformation in-place `compas.geometry.Transformation.transpose`.
* Added method creating a transposed copy of a transformation `compas.geometry.Transformation.transposed`.
* Added method for invertig (the matrix of) a transformation in-place `compas.geometry.Transformation.invert`.
* Added `compas.geometry.Transformation.inverted` as an alias for `compas.geometry.Transformation.inverse`.
* Added method creating a copy of a transformation instance with a given transformation concatenated `compas.geometry.Transformation.concatenated`.
* Added method `to_vertices_and_faces` to all the classes inheriting from `compas.geometry.Shape` to create a `Mesh` representation of them.

### Changed

* Changed `compas.geometry.Transformation.inverse` to return an inverted copy of the transformation.
* Changed `compas.geometry.Transformation.decompose` to `compas.geometry.Transformation.decomposed`.
* Changed `compas.geometry.Transformation.concatenate` to add another transformation to the transformation instance.

### Removed

## [0.9.1] 2019-10-28

### Added

* Added `compas.geometry.Point.transform_collection` and `compas.geometry.Point.transformed_collection`.
* Added `compas.geometry.Vector.transform_collection` and `compas.geometry.Vector.transformed_collection`.
* Added `compas.geometry.Line.transform_collection` and `compas.geometry.Line.transformed_collection`.
* Added support for new Python plugin location for Rhino 6.0 on Mac.
* Added `compas.geometry.bestfit_frame_numpy`

### Changed

* Fixed transformation of start and end point of `compas.geometry.Line` to update the point objects in place.
* Fixed return value of `compas.numerical.pca_numpy` to return mean not as nested list.

### Removed

## [0.9.0] 2019-10-21

### Added

* Added `matrix_change_basis`, `Transformation.change_basis`
* Added `matrix_from_frame_to_frame`
* Added non-numpy versions of `global_coords`, `local_coords`
* Added static method `Frame.local_to_local_coords`
* Added `__getitem__`, `__setitem__` and `__eq__` to `Quaternion`
* Added `Vector.scaled` and `Vector.unitized`
* Added `transform_frames` and respective helper functions `dehomogenize_and_unflatten_frames`, `homogenize_and_flatten_frames`
* Added `transform_frames_numpy` and respective helper functions `dehomogenize_and_unflatten_frames_numpy`, `homogenize_and_flatten_frames_numpy`

### Changed

* Renamed `global_coords_numpy` and `local_coords_numpy` to `local_to_world_coords_numpy` and `world_to_local_coords_numpy`.
* Changed parameters `origin` `uvw` of `local_to_world_coords_numpy` and `world_to_local_coords_numpy` to `frame`.
* Fixed some returns of `Frame` and `Rotation` to use `Vector` or `Quaternion`
* Renamed methods `Frame.represent_point/vector/frame_in_global_coordinates` and `Frame.represent_point/vector/frame_in_local_coordinates` to `Frame.to_local_coords` and `Frame.to_world_coords`.

### Removed

## [0.8.1] 2019-10-01

### Added

### Changed

* Fixed unguarded import of `numpy` based transformations in mesh package.

### Removed

## [0.8.0] 2019-10-01

### Added

* Added test section for `compas.geometry.transformations`
* Added `tol` parameter to `queries.is_colinear`
* Added compas rhino installer for Rhino Mac 6.0 `compas_rhino.__init__`.
* Added oriented bounding box for meshes `compas.datastructures.mesh_oriented_bounding_box_numpy`.
* Added full testing functions for `compas.datastructures.mesh`
* Added `draw_mesh` to `compas_ghpython.artists.MeshArtist`

### Changed

* Generate sphinx documentation from markdown files in repo root for top level sections.
* Merged `compas.geometry.xforms` into `compas.geometry.transformations`
* Fixed `AttributeError: 'Mesh' object has no attribute 'neighbors'`
* Fixed Key error with `Mesh.boundary()`
* Extended `offset_polygon` and `offset_polyline` to handle colinear segments
* Fixed unsorted mesh vertex coordinates `xyz` in `compas_viewers.viewer.MeshView`
* Changed stderr parameter from STDOUT to PIPE in `compas.rpc.Proxy` for Rhino Mac 6.0.
* Fixed import of `delaunay_from_points` in `Mesh.from_points`.
* More control over drawing of text labels in Rhino.
* Extension of `face_vertex_descendant` and `face_vertex_ancestor` in `Mesh`.
* Changed the name and meaning of the parameter `oriented` in the function `Mesh.edges_on_boundary`.
* Add `axis` and `origin` defaults to `compas.robots.Joint`
* Unified vertices and face import order for .obj files with python2 and 3
* Changed python interpreter selection (e.g. RPC calls) to fallback to `python` if `pythonw` is not present on the system
* Fixed `compas_ghpython.artists.MeshArtist` to support ngons.
* Deprecate the method `draw` of `compas_ghpython.artists.MeshArtist` in favor of `draw_mesh`.
* Fix icosahedron generation
* Examples in docs/rhino updated to work with current codebase
* Callbacks tutorial updated to work with current codebase
* Base geometric primitives on `compas.geometry.Primitive` and `compas.geometry.Shape`
* Separated `numpy` based tranformations into separate module.

### Removed

* Removed `compas_viewers` to separate repo.
* Removed `compas_hpc` to separate repo.

## [0.7.2] 2019-08-09

### Added

* Added `compas_rhino.geometry.RhinoGeometry` to the docs.
* Added `compas.remote.services`.
* Added `compas.remote.services.network.py` service for handling requests for a browser-based network viewer.
* Possibility to call forward_kinematics on `compas.robots.RobotModel`
* Added `compas.set_precision` function for the setting the global precision used by COMPAS as a floating point number.

### Changed

* Fix mesh genus in `compas.datastructures`.
* Fixed missing import in `compas_rhino.geometry`.
* Removed circular imports from `compas_rhino.geometry`.
* Fix duplicate hfkeys in `compas.datastructures.volmesh.halffaces_on_boundary`.
* Moved `compas.remote.service.py` to `compas.remote.services.default.py`.
* Removed processing of face keys from data getter and setter in `compas.datastructures.Network`.
* Using `SimpleHTTPRequestHandler` instead of `BaseHTTPRequestHandler` to provide basic support for serving files via `GET`.
* Mesh mapping on surface without creating new mesh to keep attributes in `compas_rhino.geometry.surface.py`.
* Moving functionality from `compas_fab.artists.BaseRobotArtist` to `compas.robots.RobotModel`
* Fix exception of null-area polygon of centroid polygon in `compas.geometry.average.py`.
* Fix loss of precision during mesh welding in `compas.datastructures.mesh_weld`.

### Removed

## [0.7.1] 2019-06-29

### Added

### Changed

* Include `compas_plotters` and `compas_viewers` in the build instructions.
* Moved import of `subprocess` to Windows-specific situations.
* Fixed document functions failing when document name is `None`.
* Downgraded `numpy` requirements.
* Loosened `scipy` requirements.
* Default Python to `pythonw`.

### Removed

## [0.7.0] 2019-06-27

### Added

* Added filter shorthand for selecting OBJ, JSON files in Rhino.
* Added `compas_plotters`
* Added `compas_viewers`
* Added `compas_rhino.draw_circles` and the equivalent Artist method
* Add class functions to `compas.datastructures.VolMesh`.
* Added `face_neighborhood` class function to `compas.datastructures.Mesh`.
* Added `get_face_attributes_all` to `compas.datastructures._mixins.attributes`.
* Added `get_faces_attributes_all` to `compas.datastructures._mixins.attributes`.
* Added `compas.remote` package for making HTTP based Remote Procedure Calls.

### Changed

* Restructure halffaces as lists in `compas.datastructures.VolMesh`.
* Correctly handle `python-net` module presence during IronPython imports.
* Switched to `compas.IPY` check instead of `try-except` for preventing non IronPython friendly imports.
* Changed installation of compas packages to Rhino to support non-admin user accounts on Windows.
* Copy facedata in `mesh_quads_to_triangles`
* Added non-imported service for `compas.remote` for starting the subprocess that runs the server.

### Removed

* Removed `compas.plotters`
* Removed `compas.viewers`

## [0.6.2] 2019-04-30

### Added

### Changed

* Based mesh drawing for Rhino on RhinoCommon rather than Rhinoscriptsyntax.
* Fixed mesh drawing for Rhino 6

### Removed

## [0.6.1] 2019-04-29

### Added

### Changed

* Fixed bug in RPC. The services cannot have a `pass` statement as class body.

### Removed

## [0.6.0] 2019-04-29

### Added

* Added `center` property getter to `compas.geometry.Cirle` primitive
* Add `astar_shortest_path` to `compas.topology.traversal`.

### Changed

* Updated configuration instructions for Blender.
* Changed naming convention for drawing functions from `xdraw_` to `draw_`.
* Changed mesh drawing in Rhino to use separate mesh vertices per face. This makes the mesh look more "as expected" in *Shaded* view.

### Removed

* Removed support for Python 3.5.x by setting the minimum requirements for Numpy and Scipy to `1.16` and `1.2`, respectively.

## [0.5.2] 2019-04-12

### Added

* Added `draw_polylines` to `compas_rhino.artists.Artist`.
* Added `color` argument to `compas_rhino.artists.MeshArtist.draw_mesh`.
* Added named colors to `compas.utilities.colors.py`.

### Changed

* Fix `mesh_uv_to_xyz` in `RhinoSurface`.
* Fix 'mesh_weld' and 'meshes_join_and_weld' against consecutive duplicates in face vertices.
* Fix setting of environment variables in `System.Diagnostics.Process`-based subprocess for `XFunc` and `RPC`.
* Fix `XFunc` on RhinoMac.
* Fix `trimesh_subdivide_loop` from `compas.datastructures`.
* Changed Numpy and Scipy version requirements to allow for Python 3.5.x.

### Removed

* Removed `mixing.py` from `compas.utilities`.
* Removed `singleton.py` from `compas.utilities`.
* Removed `xscript.py` from `compas.utilities`.
* Removed `sorting.py` from `compas.utilities`.
* Removed `names.py` from `compas.utilities`.
* Removed `xfunc.py` from `compas_rhino.utilities`, use `compas.utilities.XFunc` instead.

## [0.5.1] 2019-03-25

### Added

### Changed

* Fix `XFunc` and `RPC` environment activation.
* Fix exception on Rhino Mac.
* Fix missing import on `compas_rhino.geometry`.
* Fix `compas.geometry.offset_polygon`.
* Fix installation for Rhino, related to implicit import of `matplotlib`.

### Removed

## [0.5.0] 2019-03-15

### Added

* Add `Circle` and `Sphere` primitives to `compas.geometry`.
* Add functions to `Plane` and `Box` primitives.
* Add functions to `compas_rhino` curve: `length` and `is_closed`.
* Add functions to `compas_rhino` surface: `kinks`, `closest_point`, `closest_point_on_boundaries`, and functions for mapping/remapping between XYZ and UV(0) spaces based on surface's parametrization (`point_xyz_to_uv`, `point_uv_to_xyz`, `line_uv_to_xyz`, `polyline_uv_to_xyz`, `mesh_uv_to_xyz`)
* Add `is_scalable` to `compas.robots.Joint`.

### Changed

* Fix exception in `Plane.transform`.
* Fix installer to remove old symlinks.
* Fix RPC proxy server.

## [0.4.22] 2019-03-05

### Added

* Add pretty print option to JSON formatter.
* Add remeshing based on `triangle`.
* Add compatibility with ETO forms to `compas_rhino` edge modifiers.

## [0.4.21] 2019-03-04

### Changed

* Fix import in `compas_rhino` vertex modifiers.

## [0.4.20] 2019-03-04

### Removed

* Remove `download_image_from_remote` utility function.

## [0.4.12] 2019-03-04

### Changed

* Small fixes on Rhino forms support.

## [0.4.11] 2019-03-03

### Added

* New function to join network edges into polylines: `network_polylines`.
* New mesh functions: `mesh_offset`, `mesh_thicken`, `mesh_weld` and `meshes_join_and_weld`.
* New mesh functions: `face_skewness`, `face_aspect_ratio`, `face_curvature` and `vertex_curvature`.
* New functions to get disconnected elements of  `Mesh`: `mesh_disconnected_vertices`, `mesh_disconnected_faces`, `mesh_explode`.
* New functions to get disconnected elements of  `Network`: `network_disconnected_vertices`, `network_disconnected_edges`, `network_explode`.
* Add statistics utility functions: `average`, `variance`, `standard_deviation`.
* Add `binomial_coefficient` function.
* Add option to create `Network` and `Mesh` from dictionaries of vertices and faces.
* Add `face_adjacency_vertices` to `Mesh`
* Add optional prefix to the rhino name attribute processor
* Add `mesh_move_vertices` to `compas_rhino`.
* Add support for relative mesh references in URDF.

### Changed

* Fix mesh centroid and mesh normal calculation.
* Refactor of drawing functions in `compas_blender`.
* Fix material creation in `compas_blender`.
* New default for subdivision: `catmullclark`.

## [0.4.9] 2019-02-10

### Added

* New class methods for `Polyhedron`: `from_platonicsolid` and `from_vertices_and_faces`.
* Constrained and conforming Delaunay triangulations based on Triangle.
* Predicate-based filtering of vertices and edges.
* `mesh.geometry`for geometry-specific functions.
* `trimesh_face_circle` in `mesh.geometry`.

### Changed

* Fix exception in `angle_vectors_signed` if vectors aligned
* Fix exception in `Polyline.point`
* Update Rhino installation merging Win32 and Mac implementations and defaulting the bootstrapper to the active python even if no CONDA environment is active during install.

### Removed

* Bound mesh operations.

## [0.4.8] 2019-01-28

### Added

* Curve tangent at parameter.
* Box shape.
* Numpy-based mesh transformations.
* Option to share axes among plotters.<|MERGE_RESOLUTION|>--- conflicted
+++ resolved
@@ -10,11 +10,8 @@
 
 ### Added
 
-<<<<<<< HEAD
 * Added crease handling to catmull-clark subdivision scheme.
-=======
 * Added Python 3.9 support
->>>>>>> 2444a625
 
 ### Changed
 
