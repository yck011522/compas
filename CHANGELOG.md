--- conflicted
+++ resolved
@@ -12,12 +12,9 @@
 ### Changed
 
 * Fixed bug in `__getstate__`, `__setstate__` of `compas.base.Base`.
-<<<<<<< HEAD
 * Fixed bug in `compas_rhino.artists.MeshArtist` and `compas_rhino.artists.NetworkArtist`.
 * Changed length and force constraints of DR to optional parameters.
-=======
 * Removed `ABCMeta` from the list of base clases of several objects in compas.
->>>>>>> 662659f9
 
 ### Removed
 
