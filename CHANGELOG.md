# Changelog

All notable changes to this project will be documented in this file.

The format is based on [Keep a Changelog](https://keepachangelog.com/en/1.0.0/),
and this project adheres to [Semantic Versioning](https://semver.org/spec/v2.0.0.html).

## Unreleased

### Added
<<<<<<< HEAD
- Added `center` property getter to `compas.geometry.Cirle` primitive
=======

- Add `astar_shortest_path` to `compas.topology.traversal`.

>>>>>>> 275aa4cd
### Changed

### Removed

- Removed support for Python 3.5.x by setting the minimum requirements for Numpy and Scipy to `1.16` and `1.2`, respectively.

## [0.5.2] 2019-04-12

### Added

- Added `draw_polylines` to `compas_rhino.artists.Artist`.
- Added `color` argument to `compas_rhino.artists.MeshArtist.draw_mesh`.
- Added named colors to `compas.utilities.colors.py`.

### Changed

- Fix 'mesh_weld' and 'meshes_join_and_weld' against consecutive duplicates in face vertices.
- Fix setting of environment variables in `System.Diagnostics.Process`-based subprocess for `XFunc` and `RPC`.
- Fix `XFunc` on RhinoMac.
- Fix `trimesh_subdivide_loop` from `compas.datastructures`.
- Changed Numpy and Scipy version requirements to allow for Python 3.5.x.

### Removed

- Removed `mixing.py` from `compas.utilities`.
- Removed `singleton.py` from `compas.utilities`.
- Removed `xscript.py` from `compas.utilities`.
- Removed `sorting.py` from `compas.utilities`.
- Removed `names.py` from `compas.utilities`.
- Removed `xfunc.py` from `compas_rhino.utilities`, use `compas.utilities.XFunc` instead.

## [0.5.1] 2019-03-25

### Added

### Changed

- Fix `XFunc` and `RPC` environment activation.
- Fix exception on Rhino Mac.
- Fix missing import on `compas_rhino.geometry`.
- Fix `compas.geometry.offset_polygon`.
- Fix installation for Rhino, related to implicit import of `matplotlib`.

### Removed

## [0.5.0] 2019-03-15

### Added

- Add `Circle` and `Sphere` primitives to `compas.geometry`.
- Add functions to `Plane` and `Box` primitives.
- Add functions to `compas_rhino` curve: `length` and `is_closed`.
- Add functions to `compas_rhino` surface: `kinks`, `closest_point`, `closest_point_on_boundaries`, and functions for mapping/remapping between XYZ and UV(0) spaces based on surface's parametrization (`point_xyz_to_uv`, `point_uv_to_xyz`, `line_uv_to_xyz`, `polyline_uv_to_xyz`, `mesh_uv_to_xyz`)
- Add `is_scalable` to `compas.robots.Joint`.

### Changed

- Fix exception in `Plane.transform`.
- Fix installer to remove old symlinks.
- Fix RPC proxy server.

## [0.4.22] 2019-03-05

### Added

- Add pretty print option to JSON formatter.
- Add remeshing based on `triangle`.
- Add compatibility with ETO forms to `compas_rhino` edge modifiers.

## [0.4.21] 2019-03-04

### Changed

- Fix import in `compas_rhino` vertex modifiers.

## [0.4.20] 2019-03-04

### Removed

- Remove `download_image_from_remote` utility function.

## [0.4.12] 2019-03-04

### Changed

- Small fixes on Rhino forms support.

## [0.4.11] 2019-03-03

### Added

- New function to join network edges into polylines: `network_polylines`.
- New mesh functions: `mesh_offset`, `mesh_thicken`, `mesh_weld` and `meshes_join_and_weld`.
- New mesh functions: `face_skewness`, `face_aspect_ratio`, `face_curvature` and `vertex_curvature`.
- New functions to get disconnected elements of  `Mesh`: `mesh_disconnected_vertices`, `mesh_disconnected_faces`, `mesh_explode`.
- New functions to get disconnected elements of  `Network`: `network_disconnected_vertices`, `network_disconnected_edges`, `network_explode`.
- Add statistics utility functions: `average`, `variance`, `standard_deviation`.
- Add `binomial_coefficient` function.
- Add option to create `Network` and `Mesh` from dictionaries of vertices and faces.
- Add `face_adjacency_vertices` to `Mesh`
- Add optional prefix to the rhino name attribute processor
- Add `mesh_move_vertices` to `compas_rhino`.
- Add support for relative mesh references in URDF.

### Changed

- Fix mesh centroid and mesh normal calculation.
- Refactor of drawing functions in `compas_blender`.
- Fix material creation in `compas_blender`.
- New default for subdivision: `catmullclark`.

## [0.4.9] 2019-02-10

### Added

- New class methods for `Polyhedron`: `from_platonicsolid` and `from_vertices_and_faces`.
- Constrained and conforming Delaunay triangulations based on Triangle.
- Predicate-based filtering of vertices and edges.
- `mesh.geometry`for geometry-specific functions.
- `trimesh_face_circle` in `mesh.geometry`.

### Changed

- Fix exception in `angle_vectors_signed` if vectors aligned
- Fix exception in `Polyline.point`
- Update Rhino installation merging Win32 and Mac implementations and defaulting the bootstrapper to the active python even if no CONDA environment is active during install.

### Removed

- Bound mesh operations.

## [0.4.8] 2019-01-28

### Added

- Curve tangent at parameter.
- Box shape.
- Numpy-based mesh transformations.
- Option to share axes among plotters.<|MERGE_RESOLUTION|>--- conflicted
+++ resolved
@@ -8,13 +8,11 @@
 ## Unreleased
 
 ### Added
-<<<<<<< HEAD
+
 - Added `center` property getter to `compas.geometry.Cirle` primitive
-=======
 
 - Add `astar_shortest_path` to `compas.topology.traversal`.
 
->>>>>>> 275aa4cd
 ### Changed
 
 ### Removed
