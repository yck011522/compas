# Changelog

All notable changes to this project will be documented in this file.

The format is based on [Keep a Changelog](https://keepachangelog.com/en/1.0.0/),
and this project adheres to [Semantic Versioning](https://semver.org/spec/v2.0.0.html).

## Unreleased

### Added

- Added test section for `compas.geometry.transformations`
- Added `tol` parameter to `queries.is_colinear`
- Added compas rhino installer for Rhino Mac 6.0 `compas_rhino.__init__`.
- Added oriented bounding box for meshes `compas.datastructures.mesh_oriented_bounding_box_numpy`.
- Added full testing functions for `compas.datastructures.mesh`
- Added `draw_mesh` to `compas_ghpython.artists.MeshArtist`

### Changed

- Generate sphinx documentation from markdown files in repo root for top level sections.
- Merged `compas.geometry.xforms` into `compas.geometry.transformations`
- Fixed `AttributeError: 'Mesh' object has no attribute 'neighbors'`
- Fixed Key error with `Mesh.boundary()`
- Extended `offset_polygon` and `offset_polyline` to handle colinear segments
- Fixed unsorted mesh vertex coordinates `xyz` in `compas_viewers.viewer.MeshView`
- Changed stderr parameter from STDOUT to PIPE in `compas.rpc.Proxy` for Rhino Mac 6.0.
- Fixed import of `delaunay_from_points` in `Mesh.from_points`.
- More control over drawing of text labels in Rhino.
- Extension of `face_vertex_descendant` and `face_vertex_ancestor` in `Mesh`.
- Changed the name and meaning of the parameter `oriented` in the function `Mesh.edges_on_boundary`.
- Add `axis` and `origin` defaults to `compas.robots.Joint`
- Unified vertices and face import order for .obj files with python2 and 3
- Changed python interpreter selection (e.g. RPC calls) to fallback to `python` if `pythonw` is not present on the system
- Fixed `compas_ghpython.artists.MeshArtist` to support ngons.
- Deprecate the method `draw` of `compas_ghpython.artists.MeshArtist` in favor of `draw_mesh`.
- Fix icosahedron generation
<<<<<<< HEAD
- Examples in docs updated to work with current codebase
=======
- Base geometric primitives on `compas.geometry.Primitive` and `compas.geometry.Shape`
- Separated `numpy` based tranformations into separate module.
>>>>>>> a27aec89

### Removed

- Removed `compas_viewers` to separate repo.
- Removed `compas_hpc` to separate repo.

## [0.7.2] 2019-08-09

### Added

- Added `compas_rhino.geometry.RhinoGeometry` to the docs.
- Added `compas.remote.services`.
- Added `compas.remote.services.network.py` service for handling requests for a browser-based network viewer.
- Possibility to call forward_kinematics on `compas.robots.RobotModel`
- Added `compas.set_precision` function for the setting the global precision used by COMPAS as a floating point number.

### Changed

- Fix mesh genus in `compas.datastructures`.
- Fixed missing import in `compas_rhino.geometry`.
- Removed circular imports from `compas_rhino.geometry`.
- Fix duplicate hfkeys in `compas.datastructures.volmesh.halffaces_on_boundary`.
- Moved `compas.remote.service.py` to `compas.remote.services.default.py`.
- Removed processing of face keys from data getter and setter in `compas.datastructures.Network`.
- Using `SimpleHTTPRequestHandler` instead of `BaseHTTPRequestHandler` to provide basic support for serving files via `GET`.
- Mesh mapping on surface without creating new mesh to keep attributes in `compas_rhino.geometry.surface.py`.
- Moving functionality from `compas_fab.artists.BaseRobotArtist` to `compas.robots.RobotModel`
- Fix exception of null-area polygon of centroid polygon in `compas.geometry.average.py`.
- Fix loss of precision during mesh welding in `compas.datastructures.mesh_weld`.

### Removed


## [0.7.1] 2019-06-29

### Added

### Changed

- Include `compas_plotters` and `compas_viewers` in the build instructions.
- Moved import of `subprocess` to Windows-specific situations.
- Fixed document functions failing when document name is `None`.
- Downgraded `numpy` requirements.
- Loosened `scipy` requirements.
- Default Python to `pythonw`.

### Removed


## [0.7.0] 2019-06-27

### Added

- Added filter shorthand for selecting OBJ, JSON files in Rhino.
- Added `compas_plotters`
- Added `compas_viewers`
- Added `compas_rhino.draw_circles` and the equivalent Artist method
- Add class functions to `compas.datastructures.VolMesh`.
- Added `face_neighborhood` class function to `compas.datastructures.Mesh`.
- Added `get_face_attributes_all` to `compas.datastructures._mixins.attributes`.
- Added `get_faces_attributes_all` to `compas.datastructures._mixins.attributes`.
- Added `compas.remote` package for making HTTP based Remote Procedure Calls.

### Changed

- Restructure halffaces as lists in `compas.datastructures.VolMesh`.
- Correctly handle `python-net` module presence during IronPython imports.
- Switched to `compas.IPY` check instead of `try-except` for preventing non IronPython friendly imports.
- Changed installation of compas packages to Rhino to support non-admin user accounts on Windows.
- Copy facedata in `mesh_quads_to_triangles`
- Added non-imported service for `compas.remote` for starting the subprocess that runs the server.

### Removed

- Removed `compas.plotters`
- Removed `compas.viewers`

## [0.6.2] 2019-04-30

### Added

### Changed

- Based mesh drawing for Rhino on RhinoCommon rather than Rhinoscriptsyntax.
- Fixed mesh drawing for Rhino 6

### Removed


## [0.6.1] 2019-04-29

### Added

### Changed

- Fixed bug in RPC. The services cannot have a `pass` statement as class body.

### Removed


## [0.6.0] 2019-04-29

### Added

- Added `center` property getter to `compas.geometry.Cirle` primitive
- Add `astar_shortest_path` to `compas.topology.traversal`.

### Changed

- Updated configuration instructions for Blender.
- Changed naming convention for drawing functions from `xdraw_` to `draw_`.
- Changed mesh drawing in Rhino to use separate mesh vertices per face. This makes the mesh look more "as expected" in *Shaded* view.

### Removed

- Removed support for Python 3.5.x by setting the minimum requirements for Numpy and Scipy to `1.16` and `1.2`, respectively.

## [0.5.2] 2019-04-12

### Added

- Added `draw_polylines` to `compas_rhino.artists.Artist`.
- Added `color` argument to `compas_rhino.artists.MeshArtist.draw_mesh`.
- Added named colors to `compas.utilities.colors.py`.

### Changed

- Fix `mesh_uv_to_xyz` in `RhinoSurface`.
- Fix 'mesh_weld' and 'meshes_join_and_weld' against consecutive duplicates in face vertices.
- Fix setting of environment variables in `System.Diagnostics.Process`-based subprocess for `XFunc` and `RPC`.
- Fix `XFunc` on RhinoMac.
- Fix `trimesh_subdivide_loop` from `compas.datastructures`.
- Changed Numpy and Scipy version requirements to allow for Python 3.5.x.

### Removed

- Removed `mixing.py` from `compas.utilities`.
- Removed `singleton.py` from `compas.utilities`.
- Removed `xscript.py` from `compas.utilities`.
- Removed `sorting.py` from `compas.utilities`.
- Removed `names.py` from `compas.utilities`.
- Removed `xfunc.py` from `compas_rhino.utilities`, use `compas.utilities.XFunc` instead.

## [0.5.1] 2019-03-25

### Added

### Changed

- Fix `XFunc` and `RPC` environment activation.
- Fix exception on Rhino Mac.
- Fix missing import on `compas_rhino.geometry`.
- Fix `compas.geometry.offset_polygon`.
- Fix installation for Rhino, related to implicit import of `matplotlib`.

### Removed

## [0.5.0] 2019-03-15

### Added

- Add `Circle` and `Sphere` primitives to `compas.geometry`.
- Add functions to `Plane` and `Box` primitives.
- Add functions to `compas_rhino` curve: `length` and `is_closed`.
- Add functions to `compas_rhino` surface: `kinks`, `closest_point`, `closest_point_on_boundaries`, and functions for mapping/remapping between XYZ and UV(0) spaces based on surface's parametrization (`point_xyz_to_uv`, `point_uv_to_xyz`, `line_uv_to_xyz`, `polyline_uv_to_xyz`, `mesh_uv_to_xyz`)
- Add `is_scalable` to `compas.robots.Joint`.

### Changed

- Fix exception in `Plane.transform`.
- Fix installer to remove old symlinks.
- Fix RPC proxy server.

## [0.4.22] 2019-03-05

### Added

- Add pretty print option to JSON formatter.
- Add remeshing based on `triangle`.
- Add compatibility with ETO forms to `compas_rhino` edge modifiers.

## [0.4.21] 2019-03-04

### Changed

- Fix import in `compas_rhino` vertex modifiers.

## [0.4.20] 2019-03-04

### Removed

- Remove `download_image_from_remote` utility function.

## [0.4.12] 2019-03-04

### Changed

- Small fixes on Rhino forms support.

## [0.4.11] 2019-03-03

### Added

- New function to join network edges into polylines: `network_polylines`.
- New mesh functions: `mesh_offset`, `mesh_thicken`, `mesh_weld` and `meshes_join_and_weld`.
- New mesh functions: `face_skewness`, `face_aspect_ratio`, `face_curvature` and `vertex_curvature`.
- New functions to get disconnected elements of  `Mesh`: `mesh_disconnected_vertices`, `mesh_disconnected_faces`, `mesh_explode`.
- New functions to get disconnected elements of  `Network`: `network_disconnected_vertices`, `network_disconnected_edges`, `network_explode`.
- Add statistics utility functions: `average`, `variance`, `standard_deviation`.
- Add `binomial_coefficient` function.
- Add option to create `Network` and `Mesh` from dictionaries of vertices and faces.
- Add `face_adjacency_vertices` to `Mesh`
- Add optional prefix to the rhino name attribute processor
- Add `mesh_move_vertices` to `compas_rhino`.
- Add support for relative mesh references in URDF.

### Changed

- Fix mesh centroid and mesh normal calculation.
- Refactor of drawing functions in `compas_blender`.
- Fix material creation in `compas_blender`.
- New default for subdivision: `catmullclark`.

## [0.4.9] 2019-02-10

### Added

- New class methods for `Polyhedron`: `from_platonicsolid` and `from_vertices_and_faces`.
- Constrained and conforming Delaunay triangulations based on Triangle.
- Predicate-based filtering of vertices and edges.
- `mesh.geometry`for geometry-specific functions.
- `trimesh_face_circle` in `mesh.geometry`.

### Changed

- Fix exception in `angle_vectors_signed` if vectors aligned
- Fix exception in `Polyline.point`
- Update Rhino installation merging Win32 and Mac implementations and defaulting the bootstrapper to the active python even if no CONDA environment is active during install.

### Removed

- Bound mesh operations.

## [0.4.8] 2019-01-28

### Added

- Curve tangent at parameter.
- Box shape.
- Numpy-based mesh transformations.
- Option to share axes among plotters.<|MERGE_RESOLUTION|>--- conflicted
+++ resolved
@@ -35,12 +35,9 @@
 - Fixed `compas_ghpython.artists.MeshArtist` to support ngons.
 - Deprecate the method `draw` of `compas_ghpython.artists.MeshArtist` in favor of `draw_mesh`.
 - Fix icosahedron generation
-<<<<<<< HEAD
 - Examples in docs updated to work with current codebase
-=======
 - Base geometric primitives on `compas.geometry.Primitive` and `compas.geometry.Shape`
 - Separated `numpy` based tranformations into separate module.
->>>>>>> a27aec89
 
 ### Removed
 
