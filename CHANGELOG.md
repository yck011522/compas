--- conflicted
+++ resolved
@@ -22,21 +22,13 @@
 
 ### Changed
 
-<<<<<<< HEAD
-- Fixing printing issue with `compas.geometry.Quarternion` in ironPython
-- Fixed a missing import in `compas.geometry.Polygon`
-- Removed unused imports in `compas.geometry.Polyline`
-- Adjusted `compas.geometry.Quarternion.conjugate()` to in-place change, added `compas.geometry.Quarternion.conjugated()` instead which returns a new quarternion object
-- Fixed `rotation` property of `Transformation`
-=======
 - Fixing printing issue with `compas.geometry.Quarternion` in ironPython.
 - Fixed a missing import in `compas.geometry.Polygon`.
 - Removed unused imports in `compas.geometry.Polyline`.
-- Adjusted `compas.geometry.Quarternion.conjugate()` to in-place change, added `compas.geometry.Quarternion.cojugated()` instead which returns a new quarternion object.
+- Adjusted `compas.geometry.Quarternion.conjugate()` to in-place change, added `compas.geometry.Quarternion.conjugated()` instead which returns a new quarternion object
 - Fixed `rotation` property of `Transformation`.
 - Simplified plugin installation (use plugin name only, without GUID).
 - Bind RPC server to `0.0.0.0` instead of `localhost`
->>>>>>> b68620f1
 
 ### Removed
 
