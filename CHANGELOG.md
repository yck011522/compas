--- conflicted
+++ resolved
@@ -9,11 +9,8 @@
 
 ### Added
 
-<<<<<<< HEAD
 * Added binary STL writer.
-=======
 * Added constructor `from_euler_angles` to `compas.geometry.Transformation`.
->>>>>>> ee1da74d
 
 ### Changed
 
