--- conflicted
+++ resolved
@@ -1,5 +1,4 @@
 from __future__ import print_function
-from copy import deepcopy
 
 try:
     from Rhino.Geometry import Transform
@@ -65,16 +64,6 @@
         (:class:`Rhino.Geometry.GeometryBase`): the transformed geometry
     """
     T = xform_from_transformation(transformation)
-<<<<<<< HEAD
-    if copy:
-        geo_cp = geo.Duplicate()
-        geo_cp.Transform(T)
-        return geo_cp
-    else:
-        geo.Transform(T)
-        return geo
-=======
     geo_copy = geo.Duplicate()
     geo_copy.Transform(T)
-    return geo_copy
->>>>>>> f4a00906
+    return geo_copy