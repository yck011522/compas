--- conflicted
+++ resolved
@@ -28,8 +28,8 @@
 
         self.network = network
         self.defaults.update({
-            'color.vertex': (255, 255, 255),
-            'color.edge':   (0, 0, 0),
+            'color.vertex': [255, 255, 255],
+            'color.edge':   [0, 0, 0],
         })
 
 
@@ -77,12 +77,6 @@
     artist.draw_vertexlabels()
     #artist.clear_vertexlabels()
     
-<<<<<<< HEAD
-    #artist.draw_edges()
-    #artist.draw_edgelabels()
-    #artist.clear_edgelabels()
-=======
     artist.draw_edges(width=0.01)
     artist.draw_edgelabels()
-    # artist.clear_edgelabels()
->>>>>>> 3b42105f
+    # artist.clear_edgelabels()