--- conflicted
+++ resolved
@@ -273,11 +273,7 @@
         """Splits a polyline at corners larger than the given angle_threshold
 
         Parameters
-<<<<<<< HEAD
-        ----------
-=======
-        -----------
->>>>>>> 682ced2b
+        ----------
         angle_threshold : float
             In radians.
 
@@ -322,11 +318,7 @@
         """Calculates the tangent vector of a point on a polyline
 
         Parameters
-<<<<<<< HEAD
-        ----------
-=======
-        -----------
->>>>>>> 682ced2b
+        ----------
         point: :class:`compas.geometry.Point`
 
         Returns
@@ -342,11 +334,7 @@
         """Divide a polyline in equal segments.
 
         Parameters
-<<<<<<< HEAD
-        ----------
-=======
-        -----------
->>>>>>> 682ced2b
+        ----------
         num_segments : int
 
         Returns
@@ -362,11 +350,7 @@
         """Splits a polyline in segments of a given length.
 
         Parameters
-<<<<<<< HEAD
-        ----------
-=======
-        -----------
->>>>>>> 682ced2b
+        ----------
         length : float
 
         strict : bool
